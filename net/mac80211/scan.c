--- conflicted
+++ resolved
@@ -345,11 +345,8 @@
 	if (local->scan_req)
 		return -EBUSY;
 
-	if (req != local->int_scan_req &&
-	    sdata->vif.type == NL80211_IFTYPE_STATION &&
-	    !list_empty(&ifmgd->work_list)) {
-		/* actually wait for the work it's doing to finish/time out */
-		set_bit(IEEE80211_STA_REQ_SCAN, &ifmgd->request);
+	if (!list_empty(&local->work_list)) {
+		/* wait for the work to finish/time out */
 		local->scan_req = req;
 		local->scan_sdata = sdata;
 		return 0;
@@ -374,32 +371,33 @@
 		local->hw_scan_req->ie = ies;
 
 		local->hw_scan_band = 0;
+
+		/*
+		 * After allocating local->hw_scan_req, we must
+		 * go through until ieee80211_prep_hw_scan(), so
+		 * anything that might be changed here and leave
+		 * this function early must not go after this
+		 * allocation.
+		 */
 	}
 
 	local->scan_req = req;
 	local->scan_sdata = sdata;
 
-<<<<<<< HEAD
-	if (!list_empty(&local->work_list)) {
-		/* wait for the work to finish/time out */
-		return 0;
-	}
-
-=======
->>>>>>> c0ce77b8
 	if (local->ops->hw_scan)
 		__set_bit(SCAN_HW_SCANNING, &local->scanning);
 	else
 		__set_bit(SCAN_SW_SCANNING, &local->scanning);
+
 	/*
 	 * Kicking off the scan need not be protected,
 	 * only the scan variable stuff, since now
 	 * local->scan_req is assigned and other callers
 	 * will abort their scan attempts.
 	 *
-	 * This avoids getting a scan_mtx -> iflist_mtx
-	 * dependency, so that the scan completed calls
-	 * have more locking freedom.
+	 * This avoids too many locking dependencies
+	 * so that the scan completed calls have more
+	 * locking freedom.
 	 */
 
 	ieee80211_recalc_idle(local);
