/*
 * Texas Instruments DSPS platforms "glue layer"
 *
 * Copyright (C) 2012, by Texas Instruments
 *
 * Based on the am35x "glue layer" code.
 *
 * This file is part of the Inventra Controller Driver for Linux.
 *
 * The Inventra Controller Driver for Linux is free software; you
 * can redistribute it and/or modify it under the terms of the GNU
 * General Public License version 2 as published by the Free Software
 * Foundation.
 *
 * The Inventra Controller Driver for Linux is distributed in
 * the hope that it will be useful, but WITHOUT ANY WARRANTY;
 * without even the implied warranty of MERCHANTABILITY or
 * FITNESS FOR A PARTICULAR PURPOSE.  See the GNU General Public
 * License for more details.
 *
 * You should have received a copy of the GNU General Public License
 * along with The Inventra Controller Driver for Linux ; if not,
 * write to the Free Software Foundation, Inc., 59 Temple Place,
 * Suite 330, Boston, MA  02111-1307  USA
 *
 * musb_dsps.c will be a common file for all the TI DSPS platforms
 * such as dm64x, dm36x, dm35x, da8x, am35x and ti81x.
 * For now only ti81x is using this and in future davinci.c, am35x.c
 * da8xx.c would be merged to this file after testing.
 */

#include <linux/init.h>
#include <linux/io.h>
#include <linux/of.h>
#include <linux/err.h>
#include <linux/platform_device.h>
#include <linux/dma-mapping.h>
#include <linux/pm_runtime.h>
#include <linux/module.h>
#include <linux/usb/nop-usb-xceiv.h>

#include <linux/of.h>
#include <linux/of_device.h>
#include <linux/of_address.h>

#include <plat/usb.h>

#include "musb_core.h"

#ifdef CONFIG_OF
static const struct of_device_id musb_dsps_of_match[];
#endif

/**
 * avoid using musb_readx()/musb_writex() as glue layer should not be
 * dependent on musb core layer symbols.
 */
static inline u8 dsps_readb(const void __iomem *addr, unsigned offset)
	{ return __raw_readb(addr + offset); }

static inline u32 dsps_readl(const void __iomem *addr, unsigned offset)
	{ return __raw_readl(addr + offset); }

static inline void dsps_writeb(void __iomem *addr, unsigned offset, u8 data)
	{ __raw_writeb(data, addr + offset); }

static inline void dsps_writel(void __iomem *addr, unsigned offset, u32 data)
	{ __raw_writel(data, addr + offset); }

/**
 * DSPS musb wrapper register offset.
 * FIXME: This should be expanded to have all the wrapper registers from TI DSPS
 * musb ips.
 */
struct dsps_musb_wrapper {
	u16	revision;
	u16	control;
	u16	status;
	u16	eoi;
	u16	epintr_set;
	u16	epintr_clear;
	u16	epintr_status;
	u16	coreintr_set;
	u16	coreintr_clear;
	u16	coreintr_status;
	u16	phy_utmi;
	u16	mode;

	/* bit positions for control */
	unsigned	reset:5;

	/* bit positions for interrupt */
	unsigned	usb_shift:5;
	u32		usb_mask;
	u32		usb_bitmap;
	unsigned	drvvbus:5;

	unsigned	txep_shift:5;
	u32		txep_mask;
	u32		txep_bitmap;

	unsigned	rxep_shift:5;
	u32		rxep_mask;
	u32		rxep_bitmap;

	/* bit positions for phy_utmi */
	unsigned	otg_disable:5;

	/* bit positions for mode */
	unsigned	iddig:5;
	/* miscellaneous stuff */
	u32		musb_core_offset;
	u8		poll_seconds;
	/* number of musb instances */
	u8		instances;
};

/**
 * DSPS glue structure.
 */
struct dsps_glue {
	struct device *dev;
	struct platform_device *musb[2];	/* child musb pdev */
	const struct dsps_musb_wrapper *wrp; /* wrapper register offsets */
	struct timer_list timer[2];	/* otg_workaround timer */
	unsigned long last_timer[2];    /* last timer data for each instance */
	u32 __iomem *usb_ctrl[2];
};

#define	DSPS_AM33XX_CONTROL_MODULE_PHYS_0	0x44e10620
#define	DSPS_AM33XX_CONTROL_MODULE_PHYS_1	0x44e10628

static const resource_size_t dsps_control_module_phys[] = {
	DSPS_AM33XX_CONTROL_MODULE_PHYS_0,
	DSPS_AM33XX_CONTROL_MODULE_PHYS_1,
};

/**
 * musb_dsps_phy_control - phy on/off
 * @glue: struct dsps_glue *
 * @id: musb instance
 * @on: flag for phy to be switched on or off
 *
 * This is to enable the PHY using usb_ctrl register in system control
 * module space.
 *
 * XXX: This function will be removed once we have a seperate driver for
 * control module
 */
static void musb_dsps_phy_control(struct dsps_glue *glue, u8 id, u8 on)
{
	u32 usbphycfg;

	usbphycfg = readl(glue->usb_ctrl[id]);

	if (on) {
		usbphycfg &= ~(USBPHY_CM_PWRDN | USBPHY_OTG_PWRDN);
		usbphycfg |= USBPHY_OTGVDET_EN | USBPHY_OTGSESSEND_EN;
	} else {
		usbphycfg |= USBPHY_CM_PWRDN | USBPHY_OTG_PWRDN;
	}

	writel(usbphycfg, glue->usb_ctrl[id]);
}
/**
 * dsps_musb_enable - enable interrupts
 */
static void dsps_musb_enable(struct musb *musb)
{
	struct device *dev = musb->controller;
	struct platform_device *pdev = to_platform_device(dev->parent);
	struct dsps_glue *glue = platform_get_drvdata(pdev);
	const struct dsps_musb_wrapper *wrp = glue->wrp;
	void __iomem *reg_base = musb->ctrl_base;
	u32 epmask, coremask;

	/* Workaround: setup IRQs through both register sets. */
	epmask = ((musb->epmask & wrp->txep_mask) << wrp->txep_shift) |
	       ((musb->epmask & wrp->rxep_mask) << wrp->rxep_shift);
	coremask = (wrp->usb_bitmap & ~MUSB_INTR_SOF);

	dsps_writel(reg_base, wrp->epintr_set, epmask);
	dsps_writel(reg_base, wrp->coreintr_set, coremask);
	/* Force the DRVVBUS IRQ so we can start polling for ID change. */
	dsps_writel(reg_base, wrp->coreintr_set,
		    (1 << wrp->drvvbus) << wrp->usb_shift);
}

/**
 * dsps_musb_disable - disable HDRC and flush interrupts
 */
static void dsps_musb_disable(struct musb *musb)
{
	struct device *dev = musb->controller;
	struct platform_device *pdev = to_platform_device(dev->parent);
	struct dsps_glue *glue = platform_get_drvdata(pdev);
	const struct dsps_musb_wrapper *wrp = glue->wrp;
	void __iomem *reg_base = musb->ctrl_base;

	dsps_writel(reg_base, wrp->coreintr_clear, wrp->usb_bitmap);
	dsps_writel(reg_base, wrp->epintr_clear,
			 wrp->txep_bitmap | wrp->rxep_bitmap);
	dsps_writeb(musb->mregs, MUSB_DEVCTL, 0);
	dsps_writel(reg_base, wrp->eoi, 0);
}

static void otg_timer(unsigned long _musb)
{
	struct musb *musb = (void *)_musb;
	void __iomem *mregs = musb->mregs;
	struct device *dev = musb->controller;
	struct platform_device *pdev = to_platform_device(dev);
	struct dsps_glue *glue = dev_get_drvdata(dev->parent);
	const struct dsps_musb_wrapper *wrp = glue->wrp;
	u8 devctl;
	unsigned long flags;

	/*
	 * We poll because DSPS IP's won't expose several OTG-critical
	 * status change events (from the transceiver) otherwise.
	 */
	devctl = dsps_readb(mregs, MUSB_DEVCTL);
	dev_dbg(musb->controller, "Poll devctl %02x (%s)\n", devctl,
				otg_state_string(musb->xceiv->state));

	spin_lock_irqsave(&musb->lock, flags);
	switch (musb->xceiv->state) {
	case OTG_STATE_A_WAIT_BCON:
		devctl &= ~MUSB_DEVCTL_SESSION;
		dsps_writeb(musb->mregs, MUSB_DEVCTL, devctl);

		devctl = dsps_readb(musb->mregs, MUSB_DEVCTL);
		if (devctl & MUSB_DEVCTL_BDEVICE) {
			musb->xceiv->state = OTG_STATE_B_IDLE;
			MUSB_DEV_MODE(musb);
		} else {
			musb->xceiv->state = OTG_STATE_A_IDLE;
			MUSB_HST_MODE(musb);
		}
		break;
	case OTG_STATE_A_WAIT_VFALL:
		musb->xceiv->state = OTG_STATE_A_WAIT_VRISE;
		dsps_writel(musb->ctrl_base, wrp->coreintr_set,
			    MUSB_INTR_VBUSERROR << wrp->usb_shift);
		break;
	case OTG_STATE_B_IDLE:
		devctl = dsps_readb(mregs, MUSB_DEVCTL);
		if (devctl & MUSB_DEVCTL_BDEVICE)
			mod_timer(&glue->timer[pdev->id],
					jiffies + wrp->poll_seconds * HZ);
		else
			musb->xceiv->state = OTG_STATE_A_IDLE;
		break;
	default:
		break;
	}
	spin_unlock_irqrestore(&musb->lock, flags);
}

static void dsps_musb_try_idle(struct musb *musb, unsigned long timeout)
{
	struct device *dev = musb->controller;
	struct platform_device *pdev = to_platform_device(dev);
	struct dsps_glue *glue = dev_get_drvdata(dev->parent);

	if (timeout == 0)
		timeout = jiffies + msecs_to_jiffies(3);

	/* Never idle if active, or when VBUS timeout is not set as host */
	if (musb->is_active || (musb->a_wait_bcon == 0 &&
				musb->xceiv->state == OTG_STATE_A_WAIT_BCON)) {
		dev_dbg(musb->controller, "%s active, deleting timer\n",
				otg_state_string(musb->xceiv->state));
		del_timer(&glue->timer[pdev->id]);
		glue->last_timer[pdev->id] = jiffies;
		return;
	}

	if (time_after(glue->last_timer[pdev->id], timeout) &&
				timer_pending(&glue->timer[pdev->id])) {
		dev_dbg(musb->controller,
			"Longer idle timer already pending, ignoring...\n");
		return;
	}
	glue->last_timer[pdev->id] = timeout;

	dev_dbg(musb->controller, "%s inactive, starting idle timer for %u ms\n",
		otg_state_string(musb->xceiv->state),
			jiffies_to_msecs(timeout - jiffies));
	mod_timer(&glue->timer[pdev->id], timeout);
}

static irqreturn_t dsps_interrupt(int irq, void *hci)
{
	struct musb  *musb = hci;
	void __iomem *reg_base = musb->ctrl_base;
	struct device *dev = musb->controller;
	struct platform_device *pdev = to_platform_device(dev);
	struct dsps_glue *glue = dev_get_drvdata(dev->parent);
	const struct dsps_musb_wrapper *wrp = glue->wrp;
	unsigned long flags;
	irqreturn_t ret = IRQ_NONE;
	u32 epintr, usbintr;

	spin_lock_irqsave(&musb->lock, flags);

	/* Get endpoint interrupts */
	epintr = dsps_readl(reg_base, wrp->epintr_status);
	musb->int_rx = (epintr & wrp->rxep_bitmap) >> wrp->rxep_shift;
	musb->int_tx = (epintr & wrp->txep_bitmap) >> wrp->txep_shift;

	if (epintr)
		dsps_writel(reg_base, wrp->epintr_status, epintr);

	/* Get usb core interrupts */
	usbintr = dsps_readl(reg_base, wrp->coreintr_status);
	if (!usbintr && !epintr)
		goto eoi;

	musb->int_usb =	(usbintr & wrp->usb_bitmap) >> wrp->usb_shift;
	if (usbintr)
		dsps_writel(reg_base, wrp->coreintr_status, usbintr);

	dev_dbg(musb->controller, "usbintr (%x) epintr(%x)\n",
			usbintr, epintr);
	/*
	 * DRVVBUS IRQs are the only proxy we have (a very poor one!) for
	 * DSPS IP's missing ID change IRQ.  We need an ID change IRQ to
	 * switch appropriately between halves of the OTG state machine.
	 * Managing DEVCTL.SESSION per Mentor docs requires that we know its
	 * value but DEVCTL.BDEVICE is invalid without DEVCTL.SESSION set.
	 * Also, DRVVBUS pulses for SRP (but not at 5V) ...
	 */
	if (usbintr & MUSB_INTR_BABBLE)
		pr_info("CAUTION: musb: Babble Interrupt Occured\n");

	if (usbintr & ((1 << wrp->drvvbus) << wrp->usb_shift)) {
		int drvvbus = dsps_readl(reg_base, wrp->status);
		void __iomem *mregs = musb->mregs;
		u8 devctl = dsps_readb(mregs, MUSB_DEVCTL);
		int err;

		err = musb->int_usb & MUSB_INTR_VBUSERROR;
		if (err) {
			/*
			 * The Mentor core doesn't debounce VBUS as needed
			 * to cope with device connect current spikes. This
			 * means it's not uncommon for bus-powered devices
			 * to get VBUS errors during enumeration.
			 *
			 * This is a workaround, but newer RTL from Mentor
			 * seems to allow a better one: "re"-starting sessions
			 * without waiting for VBUS to stop registering in
			 * devctl.
			 */
			musb->int_usb &= ~MUSB_INTR_VBUSERROR;
			musb->xceiv->state = OTG_STATE_A_WAIT_VFALL;
			mod_timer(&glue->timer[pdev->id],
					jiffies + wrp->poll_seconds * HZ);
			WARNING("VBUS error workaround (delay coming)\n");
		} else if (drvvbus) {
			musb->is_active = 1;
			MUSB_HST_MODE(musb);
			musb->xceiv->otg->default_a = 1;
			musb->xceiv->state = OTG_STATE_A_WAIT_VRISE;
			del_timer(&glue->timer[pdev->id]);
		} else {
			musb->is_active = 0;
			MUSB_DEV_MODE(musb);
			musb->xceiv->otg->default_a = 0;
			musb->xceiv->state = OTG_STATE_B_IDLE;
		}

		/* NOTE: this must complete power-on within 100 ms. */
		dev_dbg(musb->controller, "VBUS %s (%s)%s, devctl %02x\n",
				drvvbus ? "on" : "off",
				otg_state_string(musb->xceiv->state),
				err ? " ERROR" : "",
				devctl);
		ret = IRQ_HANDLED;
	}

	if (musb->int_tx || musb->int_rx || musb->int_usb)
		ret |= musb_interrupt(musb);

 eoi:
	/* EOI needs to be written for the IRQ to be re-asserted. */
	if (ret == IRQ_HANDLED || epintr || usbintr)
		dsps_writel(reg_base, wrp->eoi, 1);

	/* Poll for ID change */
	if (musb->xceiv->state == OTG_STATE_B_IDLE)
		mod_timer(&glue->timer[pdev->id],
			 jiffies + wrp->poll_seconds * HZ);

	spin_unlock_irqrestore(&musb->lock, flags);

	return ret;
}

static int dsps_musb_init(struct musb *musb)
{
	struct device *dev = musb->controller;
	struct platform_device *pdev = to_platform_device(dev);
	struct dsps_glue *glue = dev_get_drvdata(dev->parent);
	const struct dsps_musb_wrapper *wrp = glue->wrp;
	void __iomem *reg_base = musb->ctrl_base;
	u32 rev, val;
	int status;

	/* mentor core register starts at offset of 0x400 from musb base */
	musb->mregs += wrp->musb_core_offset;

	/* NOP driver needs change if supporting dual instance */
	usb_nop_xceiv_register();
	musb->xceiv = usb_get_phy(USB_PHY_TYPE_USB2);
	if (IS_ERR_OR_NULL(musb->xceiv))
		return -ENODEV;

	/* Returns zero if e.g. not clocked */
	rev = dsps_readl(reg_base, wrp->revision);
	if (!rev) {
		status = -ENODEV;
		goto err0;
	}

	setup_timer(&glue->timer[pdev->id], otg_timer, (unsigned long) musb);

	/* Reset the musb */
	dsps_writel(reg_base, wrp->control, (1 << wrp->reset));

	/* Start the on-chip PHY and its PLL. */
	musb_dsps_phy_control(glue, pdev->id, 1);

	musb->isr = dsps_interrupt;

	/* reset the otgdisable bit, needed for host mode to work */
	val = dsps_readl(reg_base, wrp->phy_utmi);
	val &= ~(1 << wrp->otg_disable);
	dsps_writel(musb->ctrl_base, wrp->phy_utmi, val);

	/* clear level interrupt */
	dsps_writel(reg_base, wrp->eoi, 0);

	return 0;
err0:
	usb_put_phy(musb->xceiv);
	usb_nop_xceiv_unregister();
	return status;
}

static int dsps_musb_exit(struct musb *musb)
{
	struct device *dev = musb->controller;
	struct platform_device *pdev = to_platform_device(dev);
	struct dsps_glue *glue = dev_get_drvdata(dev->parent);

	del_timer_sync(&glue->timer[pdev->id]);

	/* Shutdown the on-chip PHY and its PLL. */
	musb_dsps_phy_control(glue, pdev->id, 0);

	/* NOP driver needs change if supporting dual instance */
	usb_put_phy(musb->xceiv);
	usb_nop_xceiv_unregister();

	return 0;
}

static struct musb_platform_ops dsps_ops = {
	.init		= dsps_musb_init,
	.exit		= dsps_musb_exit,

	.enable		= dsps_musb_enable,
	.disable	= dsps_musb_disable,

	.try_idle	= dsps_musb_try_idle,
};

static u64 musb_dmamask = DMA_BIT_MASK(32);

static int __devinit dsps_create_musb_pdev(struct dsps_glue *glue, u8 id)
{
	struct device *dev = glue->dev;
	struct platform_device *pdev = to_platform_device(dev);
	struct musb_hdrc_platform_data  *pdata = dev->platform_data;
	struct device_node *np = pdev->dev.of_node;
	struct musb_hdrc_config	*config;
	struct platform_device	*musb;
	struct resource *res;
	struct resource	resources[2];
<<<<<<< HEAD
	char res_name[11];
	int ret, musbid;

	/* get memory resource */
	snprintf(res_name, sizeof(res_name), "musb%d", id);
	res = platform_get_resource_byname(pdev, IORESOURCE_MEM, res_name);
=======
	char res_name[10];
	int ret;

	resources[0].start = dsps_control_module_phys[id];
	resources[0].end = resources[0].start + SZ_4 - 1;
	resources[0].flags = IORESOURCE_MEM;

	glue->usb_ctrl[id] = devm_request_and_ioremap(&pdev->dev, resources);
	if (glue->usb_ctrl[id] == NULL) {
		dev_err(dev, "Failed to obtain usb_ctrl%d memory\n", id);
		ret = -ENODEV;
		goto err0;
	}

	/* first resource is for usbss, so start index from 1 */
	res = platform_get_resource(pdev, IORESOURCE_MEM, id + 1);
>>>>>>> d928cd2e
	if (!res) {
		dev_err(dev, "failed to get memory for instance %d\n", id);
		ret = -ENODEV;
		goto err0;
	}
	res->parent = NULL;
	resources[0] = *res;

<<<<<<< HEAD
	/* get irq resource */
	snprintf(res_name, sizeof(res_name), "musb%d-irq", id);
	res = platform_get_resource_byname(pdev, IORESOURCE_IRQ, res_name);
=======
	/* first resource is for usbss, so start index from 1 */
	res = platform_get_resource(pdev, IORESOURCE_IRQ, id + 1);
>>>>>>> d928cd2e
	if (!res) {
		dev_err(dev, "failed to get irq for instance %d\n", id);
		ret = -ENODEV;
		goto err0;
	}
	res->parent = NULL;
	resources[1] = *res;
	resources[1].name = "mc";

	/* allocate the child platform device */
	musb = platform_device_alloc("musb-hdrc", PLATFORM_DEVID_AUTO);
	if (!musb) {
		dev_err(dev, "failed to allocate musb device\n");
		ret = -ENOMEM;
		goto err0;
	}

	musb->dev.parent		= dev;
	musb->dev.dma_mask		= &musb_dmamask;
	musb->dev.coherent_dma_mask	= musb_dmamask;

	glue->musb[id]			= musb;

	ret = platform_device_add_resources(musb, resources, 2);
	if (ret) {
		dev_err(dev, "failed to add resources\n");
		goto err2;
	}

	if (np) {
		pdata = devm_kzalloc(&pdev->dev, sizeof(*pdata), GFP_KERNEL);
		if (!pdata) {
			dev_err(&pdev->dev,
				"failed to allocate musb platfrom data\n");
			ret = -ENOMEM;
			goto err2;
		}

		config = devm_kzalloc(&pdev->dev, sizeof(*config), GFP_KERNEL);
		if (!config) {
			dev_err(&pdev->dev,
				"failed to allocate musb hdrc config\n");
			goto err2;
		}

		of_property_read_u32(np, "num-eps", (u32 *)&config->num_eps);
		of_property_read_u32(np, "ram-bits", (u32 *)&config->ram_bits);
		snprintf(res_name, sizeof(res_name), "port%d-mode", id);
		of_property_read_u32(np, res_name, (u32 *)&pdata->mode);
		of_property_read_u32(np, "power", (u32 *)&pdata->power);
		config->multipoint = of_property_read_bool(np, "multipoint");

		pdata->config		= config;
	}

	pdata->platform_ops		= &dsps_ops;

	ret = platform_device_add_data(musb, pdata, sizeof(*pdata));
	if (ret) {
		dev_err(dev, "failed to add platform_data\n");
		goto err2;
	}

	ret = platform_device_add(musb);
	if (ret) {
		dev_err(dev, "failed to register musb device\n");
		goto err2;
	}

	return 0;

err2:
	platform_device_put(musb);
err0:
	return ret;
}

static int __devinit dsps_probe(struct platform_device *pdev)
{
	struct device_node *np = pdev->dev.of_node;
	const struct of_device_id *match;
	const struct dsps_musb_wrapper *wrp;
	struct dsps_glue *glue;
	struct resource *iomem;
	int ret, i;

	match = of_match_node(musb_dsps_of_match, np);
	if (!match) {
		dev_err(&pdev->dev, "fail to get matching of_match struct\n");
		ret = -EINVAL;
		goto err0;
	}
	wrp = match->data;

	/* allocate glue */
	glue = kzalloc(sizeof(*glue), GFP_KERNEL);
	if (!glue) {
		dev_err(&pdev->dev, "unable to allocate glue memory\n");
		ret = -ENOMEM;
		goto err0;
	}

	/* get memory resource */
	iomem = platform_get_resource(pdev, IORESOURCE_MEM, 0);
	if (!iomem) {
		dev_err(&pdev->dev, "failed to get usbss mem resourse\n");
		ret = -ENODEV;
		goto err1;
	}

	glue->dev = &pdev->dev;

	glue->wrp = kmemdup(wrp, sizeof(*wrp), GFP_KERNEL);
	if (!glue->wrp) {
		dev_err(&pdev->dev, "failed to duplicate wrapper struct memory\n");
		ret = -ENOMEM;
		goto err1;
	}
	platform_set_drvdata(pdev, glue);

	/* enable the usbss clocks */
	pm_runtime_enable(&pdev->dev);

	ret = pm_runtime_get_sync(&pdev->dev);
	if (ret < 0) {
		dev_err(&pdev->dev, "pm_runtime_get_sync FAILED");
		goto err2;
	}

	/* create the child platform device for all instances of musb */
	for (i = 0; i < wrp->instances ; i++) {
		ret = dsps_create_musb_pdev(glue, i);
		if (ret != 0) {
			dev_err(&pdev->dev, "failed to create child pdev\n");
			/* release resources of previously created instances */
			for (i--; i >= 0 ; i--)
				platform_device_unregister(glue->musb[i]);
			goto err3;
		}
	}

	return 0;

err3:
	pm_runtime_put(&pdev->dev);
err2:
	pm_runtime_disable(&pdev->dev);
	kfree(glue->wrp);
err1:
	kfree(glue);
err0:
	return ret;
}
static int __devexit dsps_remove(struct platform_device *pdev)
{
	struct dsps_glue *glue = platform_get_drvdata(pdev);
	const struct dsps_musb_wrapper *wrp = glue->wrp;
	int i;

	/* delete the child platform device */
	for (i = 0; i < wrp->instances ; i++)
		platform_device_unregister(glue->musb[i]);

	/* disable usbss clocks */
	pm_runtime_put(&pdev->dev);
	pm_runtime_disable(&pdev->dev);
	kfree(glue->wrp);
	kfree(glue);
	return 0;
}

#ifdef CONFIG_PM_SLEEP
static int dsps_suspend(struct device *dev)
{
	struct platform_device *pdev = to_platform_device(dev->parent);
	struct dsps_glue *glue = platform_get_drvdata(pdev);
	const struct dsps_musb_wrapper *wrp = glue->wrp;
	int i;

	for (i = 0; i < wrp->instances; i++)
		musb_dsps_phy_control(glue, i, 0);

	return 0;
}

static int dsps_resume(struct device *dev)
{
	struct platform_device *pdev = to_platform_device(dev->parent);
	struct dsps_glue *glue = platform_get_drvdata(pdev);
	const struct dsps_musb_wrapper *wrp = glue->wrp;
	int i;

	for (i = 0; i < wrp->instances; i++)
		musb_dsps_phy_control(glue, i, 1);

	return 0;
}
#endif

static SIMPLE_DEV_PM_OPS(dsps_pm_ops, dsps_suspend, dsps_resume);

static const struct dsps_musb_wrapper ti81xx_driver_data __devinitconst = {
	.revision		= 0x00,
	.control		= 0x14,
	.status			= 0x18,
	.eoi			= 0x24,
	.epintr_set		= 0x38,
	.epintr_clear		= 0x40,
	.epintr_status		= 0x30,
	.coreintr_set		= 0x3c,
	.coreintr_clear		= 0x44,
	.coreintr_status	= 0x34,
	.phy_utmi		= 0xe0,
	.mode			= 0xe8,
	.reset			= 0,
	.otg_disable		= 21,
	.iddig			= 8,
	.usb_shift		= 0,
	.usb_mask		= 0x1ff,
	.usb_bitmap		= (0x1ff << 0),
	.drvvbus		= 8,
	.txep_shift		= 0,
	.txep_mask		= 0xffff,
	.txep_bitmap		= (0xffff << 0),
	.rxep_shift		= 16,
	.rxep_mask		= 0xfffe,
	.rxep_bitmap		= (0xfffe << 16),
	.musb_core_offset	= 0x400,
	.poll_seconds		= 2,
	.instances		= 1,
};

static const struct platform_device_id musb_dsps_id_table[] __devinitconst = {
	{
		.name	= "musb-ti81xx",
		.driver_data	= (kernel_ulong_t) &ti81xx_driver_data,
	},
	{  },	/* Terminating Entry */
};
MODULE_DEVICE_TABLE(platform, musb_dsps_id_table);

#ifdef CONFIG_OF
static const struct of_device_id musb_dsps_of_match[] __devinitconst = {
	{ .compatible = "ti,musb-am33xx",
		.data = (void *) &ti81xx_driver_data, },
	{  },
};
MODULE_DEVICE_TABLE(of, musb_dsps_of_match);
#endif

static struct platform_driver dsps_usbss_driver = {
	.probe		= dsps_probe,
	.remove         = __devexit_p(dsps_remove),
	.driver         = {
		.name   = "musb-dsps",
		.pm	= &dsps_pm_ops,
		.of_match_table	= of_match_ptr(musb_dsps_of_match),
	},
	.id_table	= musb_dsps_id_table,
};

MODULE_DESCRIPTION("TI DSPS MUSB Glue Layer");
MODULE_AUTHOR("Ravi B <ravibabu@ti.com>");
MODULE_AUTHOR("Ajay Kumar Gupta <ajay.gupta@ti.com>");
MODULE_LICENSE("GPL v2");

static int __init dsps_init(void)
{
	return platform_driver_register(&dsps_usbss_driver);
}
subsys_initcall(dsps_init);

static void __exit dsps_exit(void)
{
	platform_driver_unregister(&dsps_usbss_driver);
}
module_exit(dsps_exit);<|MERGE_RESOLUTION|>--- conflicted
+++ resolved
@@ -489,15 +489,7 @@
 	struct platform_device	*musb;
 	struct resource *res;
 	struct resource	resources[2];
-<<<<<<< HEAD
 	char res_name[11];
-	int ret, musbid;
-
-	/* get memory resource */
-	snprintf(res_name, sizeof(res_name), "musb%d", id);
-	res = platform_get_resource_byname(pdev, IORESOURCE_MEM, res_name);
-=======
-	char res_name[10];
 	int ret;
 
 	resources[0].start = dsps_control_module_phys[id];
@@ -513,7 +505,6 @@
 
 	/* first resource is for usbss, so start index from 1 */
 	res = platform_get_resource(pdev, IORESOURCE_MEM, id + 1);
->>>>>>> d928cd2e
 	if (!res) {
 		dev_err(dev, "failed to get memory for instance %d\n", id);
 		ret = -ENODEV;
@@ -522,14 +513,8 @@
 	res->parent = NULL;
 	resources[0] = *res;
 
-<<<<<<< HEAD
-	/* get irq resource */
-	snprintf(res_name, sizeof(res_name), "musb%d-irq", id);
-	res = platform_get_resource_byname(pdev, IORESOURCE_IRQ, res_name);
-=======
 	/* first resource is for usbss, so start index from 1 */
 	res = platform_get_resource(pdev, IORESOURCE_IRQ, id + 1);
->>>>>>> d928cd2e
 	if (!res) {
 		dev_err(dev, "failed to get irq for instance %d\n", id);
 		ret = -ENODEV;
