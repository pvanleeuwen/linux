--- conflicted
+++ resolved
@@ -174,11 +174,8 @@
 static void del_sw_flow_table(struct fs_node *node);
 static void del_sw_flow_group(struct fs_node *node);
 static void del_sw_fte(struct fs_node *node);
-<<<<<<< HEAD
-=======
 static void del_sw_prio(struct fs_node *node);
 static void del_sw_ns(struct fs_node *node);
->>>>>>> 5fa4ec9c
 /* Delete rule (destination) is special case that 
  * requires to lock the FTE for all the deletion process.
  */
@@ -413,8 +410,6 @@
 	return NULL;
 }
 
-<<<<<<< HEAD
-=======
 static void del_sw_ns(struct fs_node *node)
 {
 	kfree(node);
@@ -425,7 +420,6 @@
 	kfree(node);
 }
 
->>>>>>> 5fa4ec9c
 static void del_hw_flow_table(struct fs_node *node)
 {
 	struct mlx5_flow_table *ft;
@@ -578,7 +572,6 @@
 			      rhash_fg);
 	WARN_ON(err);
 	kmem_cache_free(steering->fgs_cache, fg);
-<<<<<<< HEAD
 }
 
 static int insert_fte(struct mlx5_flow_group *fg, struct fs_fte *fte)
@@ -606,35 +599,6 @@
 	return ret;
 }
 
-=======
-}
-
-static int insert_fte(struct mlx5_flow_group *fg, struct fs_fte *fte)
-{
-	int index;
-	int ret;
-
-	index = ida_simple_get(&fg->fte_allocator, 0, fg->max_ftes, GFP_KERNEL);
-	if (index < 0)
-		return index;
-
-	fte->index = index + fg->start_index;
-	ret = rhashtable_insert_fast(&fg->ftes_hash,
-				     &fte->hash,
-				     rhash_fte);
-	if (ret)
-		goto err_ida_remove;
-
-	tree_add_node(&fte->node, &fg->node);
-	list_add_tail(&fte->node.list, &fg->node.children);
-	return 0;
-
-err_ida_remove:
-	ida_simple_remove(&fg->fte_allocator, index);
-	return ret;
-}
-
->>>>>>> 5fa4ec9c
 static struct fs_fte *alloc_fte(struct mlx5_flow_table *ft,
 				u32 *match_value,
 				struct mlx5_flow_act *flow_act)
@@ -1634,7 +1598,6 @@
 	rcu_read_unlock();
 	return err;
 }
-<<<<<<< HEAD
 
 static u64 matched_fgs_get_version(struct list_head *match_head)
 {
@@ -1646,19 +1609,6 @@
 	return version;
 }
 
-=======
-
-static u64 matched_fgs_get_version(struct list_head *match_head)
-{
-	struct match_list *iter;
-	u64 version = 0;
-
-	list_for_each_entry(iter, match_head, list)
-		version += (u64)atomic_read(&iter->g->node.version);
-	return version;
-}
-
->>>>>>> 5fa4ec9c
 static struct mlx5_flow_handle *
 try_add_to_existing_fg(struct mlx5_flow_table *ft,
 		       struct list_head *match_head,
@@ -1845,7 +1795,6 @@
 	if (IS_ERR(fte)) {
 		err = PTR_ERR(fte);
 		goto err_release_fg;
-<<<<<<< HEAD
 	}
 
 	err = insert_fte(g, fte);
@@ -1854,16 +1803,6 @@
 		goto err_release_fg;
 	}
 
-=======
-	}
-
-	err = insert_fte(g, fte);
-	if (err) {
-		kmem_cache_free(steering->ftes_cache, fte);
-		goto err_release_fg;
-	}
-
->>>>>>> 5fa4ec9c
 	nested_down_write_ref_node(&fte->node, FS_LOCK_CHILD);
 	up_write_ref_node(&g->node);
 	rule = add_rule_fg(g, spec->match_value, flow_act, dest,
@@ -2137,11 +2076,7 @@
 		return ERR_PTR(-ENOMEM);
 
 	fs_prio->node.type = FS_TYPE_PRIO;
-<<<<<<< HEAD
-	tree_init_node(&fs_prio->node, NULL, NULL);
-=======
 	tree_init_node(&fs_prio->node, NULL, del_sw_prio);
->>>>>>> 5fa4ec9c
 	tree_add_node(&fs_prio->node, &ns->node);
 	fs_prio->num_levels = num_levels;
 	fs_prio->prio = prio;
@@ -2167,11 +2102,7 @@
 		return ERR_PTR(-ENOMEM);
 
 	fs_init_namespace(ns);
-<<<<<<< HEAD
-	tree_init_node(&ns->node, NULL, NULL);
-=======
 	tree_init_node(&ns->node, NULL, del_sw_ns);
->>>>>>> 5fa4ec9c
 	tree_add_node(&ns->node, &prio->node);
 	list_add_tail(&ns->node.list, &prio->node.children);
 
